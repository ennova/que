# frozen_string_literal: true

require 'socket' # For hostname

module Que
  autoload :Adapters,   'que/adapters/base'
  autoload :Job,        'que/job'
  autoload :Migrations, 'que/migrations'
  autoload :SQL,        'que/sql'
  autoload :Version,    'que/version'
  autoload :Worker,     'que/worker'

  begin
    require 'multi_json'
    JSON_MODULE = MultiJson
  rescue LoadError
    require 'json'
    JSON_MODULE = JSON
  end

  HASH_DEFAULT_PROC = proc { |hash, key| hash[key.to_s] if Symbol === key }

  INDIFFERENTIATOR = proc do |object|
    case object
    when Array
      object.each(&INDIFFERENTIATOR)
    when Hash
      object.default_proc = HASH_DEFAULT_PROC
      object.each { |key, value| object[key] = INDIFFERENTIATOR.call(value) }
      object
    else
      object
    end
  end

  SYMBOLIZER = proc do |object|
    case object
    when Hash
      object.keys.each do |key|
        object[key.to_sym] = SYMBOLIZER.call(object.delete(key))
      end
      object
    when Array
      object.map! { |e| SYMBOLIZER.call(e) }
    else
      object
    end
  end

  class << self
    attr_accessor :error_notifier
    attr_writer :logger, :adapter, :log_formatter, :disable_prepared_statements, :json_converter

    def connection=(connection)
      self.adapter =
        if connection.to_s == 'ActiveRecord'
          Adapters::ActiveRecord.new
        else
          case connection.class.to_s
          when 'Sequel::Postgres::Database' then Adapters::Sequel.new(connection)
          when 'ConnectionPool'             then Adapters::ConnectionPool.new(connection)
          when 'PG::Connection'             then Adapters::PG.new(connection)
          when 'Pond'                       then Adapters::Pond.new(connection)
          when 'NilClass'                   then connection
          else raise "Que connection not recognized: #{connection.inspect}"
          end
        end
    end

    def adapter
      @adapter || raise("Que connection not established!")
    end

    def execute(*args)
      adapter.execute(*args)
    end

    def clear!
      execute "DELETE FROM que_jobs"
    end

    def job_stats
      execute :job_stats
    end

    def worker_states
      execute :worker_states
    end

    # Give us a cleaner interface when specifying a job_class as a string.
    def enqueue(*args)
      Job.enqueue(*args)
    end

    def db_version
      Migrations.db_version
    end

    def migrate!(version = {:version => Migrations::CURRENT_VERSION})
      Migrations.migrate!(version)
    end

    # Have to support create! and drop! in old migrations. They just created
    # and dropped the bare table.
    def create!
      migrate! :version => 1
    end

    def drop!
      migrate! :version => 0
    end

    def log(data)
      level = data.delete(:level) || :info
      data = {:lib => 'que', :hostname => Socket.gethostname, :pid => Process.pid, :thread => Thread.current.object_id}.merge(data)

      if (l = logger) && output = log_formatter.call(data)
        l.send level, output
      end
    end

    def logger
      @logger.respond_to?(:call) ? @logger.call : @logger
    end

    def log_formatter
      @log_formatter ||= JSON_MODULE.method(:dump)
    end

    def disable_prepared_statements
      @disable_prepared_statements || false
    end

<<<<<<< HEAD
    def error_handler
      warn "Que.error_handler has been renamed to Que.error_notifier, please update your code. This shim will be removed in Que version 1.0.0."
      error_notifier
    end

    def error_handler=(p)
      warn "Que.error_handler= has been renamed to Que.error_notifier=, please update your code. This shim will be removed in Que version 1.0.0."
      self.error_notifier = p
=======
    def constantize(camel_cased_word)
      if camel_cased_word.respond_to?(:constantize)
        # Use ActiveSupport's version if it exists.
        camel_cased_word.constantize
      else
        camel_cased_word.split('::').inject(Object, &:const_get)
      end
>>>>>>> d211c65a
    end

    # A helper method to manage transactions, used mainly by the migration
    # system. It's available for general use, but if you're using an ORM that
    # provides its own transaction helper, be sure to use that instead, or the
    # two may interfere with one another.
    def transaction
      adapter.checkout do
        if adapter.in_transaction?
          yield
        else
          begin
            execute "BEGIN"
            yield
          rescue => error
            raise
          ensure
            # Handle a raised error or a killed thread.
            if error || Thread.current.status == 'aborting'
              execute "ROLLBACK"
            else
              execute "COMMIT"
            end
          end
        end
      end
    end

    def json_converter
      @json_converter ||= INDIFFERENTIATOR
    end

    # Copy some of the Worker class' config methods here for convenience.
    [:mode, :mode=, :worker_count, :worker_count=, :wake_interval, :wake_interval=, :queue_name, :queue_name=, :wake!, :wake_all!].each do |meth|
      define_method(meth) { |*args| Worker.send(meth, *args) }
    end
  end
end

require 'que/railtie' if defined? Rails::Railtie<|MERGE_RESOLUTION|>--- conflicted
+++ resolved
@@ -131,7 +131,6 @@
       @disable_prepared_statements || false
     end
 
-<<<<<<< HEAD
     def error_handler
       warn "Que.error_handler has been renamed to Que.error_notifier, please update your code. This shim will be removed in Que version 1.0.0."
       error_notifier
@@ -140,7 +139,8 @@
     def error_handler=(p)
       warn "Que.error_handler= has been renamed to Que.error_notifier=, please update your code. This shim will be removed in Que version 1.0.0."
       self.error_notifier = p
-=======
+    end
+
     def constantize(camel_cased_word)
       if camel_cased_word.respond_to?(:constantize)
         # Use ActiveSupport's version if it exists.
@@ -148,7 +148,6 @@
       else
         camel_cased_word.split('::').inject(Object, &:const_get)
       end
->>>>>>> d211c65a
     end
 
     # A helper method to manage transactions, used mainly by the migration
