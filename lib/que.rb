--- conflicted
+++ resolved
@@ -22,16 +22,11 @@
   @use_prepared_statements = true
 
   class << self
-<<<<<<< HEAD
     extend Forwardable
 
     attr_accessor :logger, :error_handler, :use_prepared_statements
-    attr_writer :pool, :log_formatter
+    attr_writer :pool, :log_formatter, :logger
     attr_reader :mode, :locker
-=======
-    attr_accessor :error_handler
-    attr_writer :logger, :adapter, :log_formatter
->>>>>>> a7df1595
 
     def connection=(connection)
       self.connection_proc =
